import cloudant
from collections import defaultdict
import unittest
import os


class ResourceTest(unittest.TestCase):

    def setUp(self):
        self.uri = 'http://localhost:5984'

        names = cloudant.Account(self.uri).uuids(4).result().json()['uuids']
        # database names must start with a letter
        names = map(lambda name: 'a' + name, names)
        self.db_name = names[0]
        self.otherdb_name = names[1]
        self.doc_name = names[2]
        self.otherdoc_name = names[3]

        self.test_doc = {
            'herp': 'derp',
            'name': 'Luke Skywalker'
        }
        self.test_otherdoc = {
            'derp': 'herp',
            'name': 'Larry, the Incorrigible Miscreant'
        }


class AccountTest(ResourceTest):

    def setUp(self):
        super(AccountTest, self).setUp()
        self.account = cloudant.Account(self.uri)

    def testCloudant(self):
        account = cloudant.Account('garbados')
        assert account.uri == "https://garbados.cloudant.com"

    def testAllDbs(self):
        assert self.account.all_dbs().result().status_code == 200

    def testSession(self):
        assert self.account.session().result().status_code == 200

    def testActiveTasks(self):
        assert self.account.active_tasks().result().status_code == 200

    def testSecurity(self):
        username = 'user'
        password = 'password'
        # try auth login when admin party is on
        assert self.account.login(username, password).result().status_code == 401
        # disable admin party
        path = '_config/admins/%s' % username
        assert self.account.put(path, data="\"%s\"" %
                             password).result().status_code == 200
        # login, logout
        assert self.account.login(username, password).result().status_code == 200
        assert self.account.logout().result().status_code == 200
        # re-enable admin party
        assert self.account.login(username, password).result().status_code == 200
        assert self.account.delete(path).result().status_code == 200

    def testReplicate(self):
        self.db = self.account.database(self.db_name)
        assert self.db.put().result().status_code == 201

        params = dict(create_target=True)
        assert self.account.replicate(
            self.db_name, self.otherdb_name, params=params).result().status_code == 200

        assert self.db.delete().result().status_code == 200
        del self.account[self.otherdb_name]

    def testCreateDb(self):
        self.account.database(self.db_name)
        self.account[self.db_name]

    def testUuids(self):
        assert self.account.uuids().result().status_code == 200


class DatabaseTest(ResourceTest):

    def setUp(self):
        super(DatabaseTest, self).setUp()
<<<<<<< HEAD
        self.db = cloudant.Database('/'.join([self.uri, self.db_name]))
        status = self.db.put().result().status_code
        assert status in [201, 412]
=======
        
        db_name = '/'.join([self.uri, self.db_name])
        self.db = cloudant.Database(db_name)
        
        response = self.db.put().result()
        response.raise_for_status()
>>>>>>> f20fbbc6

    def testGet(self):
        assert self.db.get().result().status_code == 200

    def testBulk(self):
        assert self.db.bulk_docs(
            self.test_doc, self.test_otherdoc).result().status_code == 201

    def testIter(self):
        assert self.db.bulk_docs(
            self.test_doc, self.test_otherdoc).result().status_code == 201
        for derp in self.db:
            pass

    def testAllDocs(self):
        self.db.all_docs()

    def testChanges(self):
        assert self.db.changes().result().status_code == 200
        assert self.db.changes(params={
            'feed': 'continuous'
        }).result().status_code == 200

    def testViewCleanup(self):
        assert self.db.view_cleanup().result().status_code == 202

    def testRevs(self):
        # put some docs
        assert self.db.bulk_docs(
            self.test_doc, self.test_otherdoc).result().status_code == 201
        # get their revisions
        revs = defaultdict(list)
        for doc in self.db:
            revs[doc['id']].append(doc['value']['rev'])
        assert self.db.missing_revs(revs).result().status_code == 200
        assert self.db.revs_diff(revs).result().status_code == 200

    def tearDown(self):
        assert self.db.delete().result().status_code == 200


class DocumentTest(ResourceTest):

    def setUp(self):
        super(DocumentTest, self).setUp()
        self.db = cloudant.Database('/'.join([self.uri, self.db_name]))
        assert self.db.put().result().status_code == 201
        self.doc = self.db.document(self.doc_name)

    def testCrud(self):
        assert self.doc.put(params=self.test_doc).result().status_code == 201
        resp = self.doc.get().result()
        assert resp.status_code == 200
        rev = resp.json()['_rev']
        assert self.doc.delete(rev).result().status_code == 200

    def testDict(self):
        self.db[self.doc_name] = self.test_doc
        self.db[self.doc_name]

    def testMerge(self):
        assert self.doc.put(params=self.test_doc).result().status_code == 201
        assert self.doc.merge(self.test_otherdoc).result().status_code == 201

    def testAttachment(self):
        self.doc.attachment('file')

    def tearDown(self):
        assert self.db.delete().result().status_code == 200


class DesignTest(ResourceTest):

    def setUp(self):
        super(DesignTest, self).setUp()
        self.db = cloudant.Database('/'.join([self.uri, self.db_name]))
        assert self.db.put().result().status_code == 201
        self.doc = self.db.design('ddoc')
        assert self.doc.put(params=self.test_doc).result().status_code == 201

    def testView(self):
        self.doc.index('_view/derp')
        self.doc.view('derp')
        self.doc.search('derp')

    def testList(self):
        # todo: test on actual list and show functions
        assert self.doc.list('herp', 'derp').result().status_code == 404
        assert self.doc.show('herp', 'derp').result().status_code == 500

    def tearDown(self):
        assert self.db.delete().result().status_code == 200


class AttachmentTest(ResourceTest):
    pass


class IndexTest(ResourceTest):

    def setUp(self):
        super(IndexTest, self).setUp()
        self.db = cloudant.Database('/'.join([self.uri, self.db_name]))
        assert self.db.put().result().status_code == 201
        self.doc = self.db.document(self.doc_name)

    def testPrimaryIndex(self):
        """
        Show that views can be used as iterators
        """
        for doc in [self.test_doc, self.test_otherdoc]:
            assert self.db.post(params=doc).result().status_code == 201
        for derp in self.db.all_docs():
            pass

    def tearDown(self):
        assert self.db.delete().result().status_code == 200


class ErrorTest(ResourceTest):

    def setUp(self):
        super(ErrorTest, self).setUp()
        self.db = cloudant.Database('/'.join([self.uri, self.db_name]))

    def testMissing(self):
        response = self.db.get().result()
        assert response.status_code == 404

if __name__ == "__main__":
    unittest.main()<|MERGE_RESOLUTION|>--- conflicted
+++ resolved
@@ -85,18 +85,12 @@
 
     def setUp(self):
         super(DatabaseTest, self).setUp()
-<<<<<<< HEAD
-        self.db = cloudant.Database('/'.join([self.uri, self.db_name]))
-        status = self.db.put().result().status_code
-        assert status in [201, 412]
-=======
         
         db_name = '/'.join([self.uri, self.db_name])
         self.db = cloudant.Database(db_name)
         
         response = self.db.put().result()
         response.raise_for_status()
->>>>>>> f20fbbc6
 
     def testGet(self):
         assert self.db.get().result().status_code == 200
